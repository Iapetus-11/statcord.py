__title__ = 'statcord.py'
__author__ = 'statcord.com'
__license__ = 'MIT'
__copyright__ = 'Copyright 2020, statcord.com'
<<<<<<< HEAD
__version__ = '2.1.8'
=======
__version__ = '2.2.0'
>>>>>>> f2181a30

name = "statcord"

from collections import namedtuple
from .client import Client
from .exceptions import *

VersionInfo = namedtuple('VersionInfo', 'major minor micro releaselevel serial')

version_info = VersionInfo(major=2, minor=2, micro=0, releaselevel='final', serial=0)<|MERGE_RESOLUTION|>--- conflicted
+++ resolved
@@ -2,11 +2,7 @@
 __author__ = 'statcord.com'
 __license__ = 'MIT'
 __copyright__ = 'Copyright 2020, statcord.com'
-<<<<<<< HEAD
-__version__ = '2.1.8'
-=======
-__version__ = '2.2.0'
->>>>>>> f2181a30
+__version__ = '3.0.0'
 
 name = "statcord"
 
