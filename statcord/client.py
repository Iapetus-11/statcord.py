import asyncio
import aiohttp
from discord import User
from .exceptions import *


class Client:

    def __init__(self, bot, key):
        self.bot = bot
<<<<<<< HEAD
        self.key = token
        self.base = "https://beta.statcord.com/logan/"
        self.session = aiohttp.ClientSession(loop=bot.loop)

        if kwargs.get("mem"):
            if isinstance(kwargs["mem"],bool):
                self.mem=kwargs["mem"]
            else:
                raise TypeError("Memory config : expected type bool")
        else:
            self.mem=True

        if kwargs.get("cpu"):
            if isinstance(kwargs["cpu"],bool):
                self.cpu=kwargs["cpu"]
            else:
                raise TypeError("CPU config : expected type bool")
        else:
            self.cpu = True

        if kwargs.get("bandwidth"):
            if isinstance(kwargs["bandwidth"],bool):
                self.bandwidth=kwargs["bandwidth"]
            else:
                raise TypeError("Bandwidth config : expected type bool")
        else:
            self.bandwidth = True

        if kwargs.get("debug"):
            if isinstance(kwargs["debug"],bool):
                self.debug=kwargs["debug"]
            else:
                raise TypeError("Debug config : expected type bool")
        else:
            self.debug = False
=======
        self.key = key
        self.session = None
        self.base = "https://statcord.com/mason/"
        self.ratelimited = False
>>>>>>> f2181a30

        self.active = []
        self.commands = 0
        self.popular = []
<<<<<<< HEAD
        self.previous_bandwidth = psutil.net_io_counters().bytes_sent + psutil.net_io_counters().bytes_recv
        psutil.cpu_percent()

        if self.debug:
            print("Statcord debug mode enabled")
=======
>>>>>>> f2181a30

    def __session_init(self):
        if self.session is None:
            self.session = aiohttp.ClientSession()
    
    def __headers(self):
        return {'content-type': 'application/json'}
    
    async def __handle_response(self, resp: aiohttp.ClientResponse) -> dict:

        status = resp.status
        response = await resp.text()

        json = await resp.json() or {}

        # Error
        if status != 200:
            print(response)
            self.ratelimited = True
        elif self.ratelimited:
            print(response)
            self.ratelimited = False


        return json

    @property
    def servers(self):
        try:
            count = len(self.bot.guilds)
        except AttributeError:
            count = len(self.bot.servers)

        return count

    @property
    def users(self):
        return len(self.bot.users)

    async def post_data(self):
<<<<<<< HEAD
        id = str(self.bot.user.id)
        commands = str(self.commands)

        if self.mem:
            mem = psutil.virtual_memory()
            memactive = str(mem.used)
            memload = str(mem.percent)
        else:
            memactive = "0"
            memload = "0"

        if self.cpu:
            cpuload = str(psutil.cpu_percent())
        else:
            cpuload = "0"

        if self.bandwidth:
            current_bandwidth = psutil.net_io_counters().bytes_sent + psutil.net_io_counters().bytes_recv
            bandwidth = str(current_bandwidth-self.previous_bandwidth)
            self.previous_bandwidth = current_bandwidth
        else:
            bandwidth = "0"

        if self.custom1:
            custom1 = str(await self.custom1())
        else:
            custom1 = "0"

        if self.custom2:
            custom2 = str(await self.custom2())
        else:
            custom2 = "0"

        data = {
            "id":id,
            "key":self.key,
            "servers":self.servers,
            "users":self.users,
            "commands":commands,
            "active":self.active,
            "popular":self.popular,
            "memactive":memactive,
            "memload":memload,
            "cpuload":cpuload,
            "bandwidth":bandwidth,
            "custom1":custom1,
            "custom2":custom2,
        }
        if self.debug:
            print("Posting data")
            print(data)
=======
        bot_id = str(self.bot.user.id)
        key = self.key
        servers = str(self.servers)
        users = str(self.users)
        data = {"id":bot_id,"key":key,"servers":servers,"users":users,"commands":str(self.commands),"active":str(len(self.active)),"popular":self.popular}
>>>>>>> f2181a30
        self.active = []
        self.commands = 0
        self.popular = []

        self.__session_init()
        async with self.session.post(url=self.base + "stats", json=data, headers=self.__headers()) as resp:
            try:
                return await self.__handle_response(resp)
            except:
                pass


    def start_loop(self):
        self.bot.loop.create_task(self.__loop())

    def command_run(self,ctx):
        self.commands += 1
        if (ctx.author.id not in self.active):
            self.active.append(ctx.author.id)

        command = str(ctx.command)
        command = command.split(" ")
        command = command[0]
        found = False
        for j in range(len(self.popular)):
            if self.popular[j]["name"] == command:
                found = True
                fd=j
                
        if not found:
            self.popular.append({"name":command,"count":"1"})
        else:
            self.popular[fd]["count"] = str(int(self.popular[fd]["count"])+1)

        

    async def __loop(self):
        """
        The internal loop used for automatically posting server/guild count stats
        """
        await self.bot.wait_until_ready()
        print("Statcord Auto Post has started!")
        while not self.bot.is_closed():
            await self.post_data()
            await asyncio.sleep(60)<|MERGE_RESOLUTION|>--- conflicted
+++ resolved
@@ -8,7 +8,6 @@
 
     def __init__(self, bot, key):
         self.bot = bot
-<<<<<<< HEAD
         self.key = token
         self.base = "https://beta.statcord.com/logan/"
         self.session = aiohttp.ClientSession(loop=bot.loop)
@@ -44,24 +43,15 @@
                 raise TypeError("Debug config : expected type bool")
         else:
             self.debug = False
-=======
-        self.key = key
-        self.session = None
-        self.base = "https://statcord.com/mason/"
-        self.ratelimited = False
->>>>>>> f2181a30
 
         self.active = []
         self.commands = 0
         self.popular = []
-<<<<<<< HEAD
         self.previous_bandwidth = psutil.net_io_counters().bytes_sent + psutil.net_io_counters().bytes_recv
         psutil.cpu_percent()
 
         if self.debug:
             print("Statcord debug mode enabled")
-=======
->>>>>>> f2181a30
 
     def __session_init(self):
         if self.session is None:
@@ -102,7 +92,6 @@
         return len(self.bot.users)
 
     async def post_data(self):
-<<<<<<< HEAD
         id = str(self.bot.user.id)
         commands = str(self.commands)
 
@@ -154,13 +143,6 @@
         if self.debug:
             print("Posting data")
             print(data)
-=======
-        bot_id = str(self.bot.user.id)
-        key = self.key
-        servers = str(self.servers)
-        users = str(self.users)
-        data = {"id":bot_id,"key":key,"servers":servers,"users":users,"commands":str(self.commands),"active":str(len(self.active)),"popular":self.popular}
->>>>>>> f2181a30
         self.active = []
         self.commands = 0
         self.popular = []
